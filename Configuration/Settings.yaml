Flownative:
  Canto:
<<<<<<< HEAD
    commandController: 
      customFieldsToImportAsCollectionsAndTags: {}

=======
    mapping:
      # map "Custom Fields" from Canto to Neos
      customFields: []
>>>>>>> c1e0373c
Neos:
  Flow:
    mvc:
      routes:
        'Flownative.Canto':
          position: 'start'

    security:
      authentication:
        providers:
          'Neos.Neos:Backend':
            requestPatterns:
              'Flownative.Canto:AuthorizationController':
                pattern: 'ControllerObjectName'
                patternOptions:
                  controllerObjectNamePattern: 'Flownative\Canto\Controller\AuthorizationController'

  Media:
    assetSources:
      'flownative-canto':
        assetSource: 'Flownative\Canto\AssetSource\CantoAssetSource'
        assetSourceOptions:
          iconPath: 'resource://Flownative.Canto/Public/Icons/Canto-Logo-White.svg'
          description: 'Assets in Canto Digital Asset Management'
          appId: '%env:FLOWNATIVE_CANTO_OAUTH_APP_ID%'
          appSecret: '%env:FLOWNATIVE_CANTO_OAUTH_APP_SECRET%'
          apiBaseUri: '%env:FLOWNATIVE_CANTO_API_BASE_URI%'

  Neos:
    modules:
      management:
        submodules:
          canto:
            controller: 'Flownative\Canto\Controller\CantoController'
            label: 'Canto'
            description: 'Flownative.Canto:Main:moduleDescription'
            icon: 'fas fa-photo-video'
            privilegeTarget: 'Flownative.Canto:ManageConnection'<|MERGE_RESOLUTION|>--- conflicted
+++ resolved
@@ -1,14 +1,8 @@
 Flownative:
   Canto:
-<<<<<<< HEAD
-    commandController: 
-      customFieldsToImportAsCollectionsAndTags: {}
-
-=======
     mapping:
       # map "Custom Fields" from Canto to Neos
       customFields: []
->>>>>>> c1e0373c
 Neos:
   Flow:
     mvc:
