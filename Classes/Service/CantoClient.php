--- conflicted
+++ resolved
@@ -121,6 +121,7 @@
     private function authenticate(): void
     {
         $oAuthClient = new CantoOAuthClient($this->serviceName);
+
         if ($this->securityContext->isInitialized()) {
             $account = $this->securityContext->getAccount();
             $accountAuthorization = $account ? $this->accountAuthorizationRepository->findOneByFlowAccountIdentifier($account->getAccountIdentifier()) : null;
@@ -150,19 +151,7 @@
                 throw new AuthenticationFailedException('Authentication failed: ' . ($result->help ?? 'Unknown cause'), 1630059881);
             }
         } else {
-<<<<<<< HEAD
-            $authorizationId = Authorization::generateAuthorizationIdForClientCredentialsGrant($this->serviceName, $this->appId, $this->appSecret, '');
-            $this->authorization = $oAuthClient->getAuthorization($authorizationId);
-            if ($this->authorization === null) {
-                $oAuthClient->requestAccessToken($this->serviceName, $this->appId, $this->appSecret, '');
-                $this->authorization = $oAuthClient->getAuthorization($authorizationId);
-            }
-            if ($this->authorization === null) {
-                throw new AuthenticationFailedException('Authentication failed: ' . ($result->help ?? 'Unknown cause'), 1630059881);
-            }
-=======
             throw new \RuntimeException('Security context not initialized and client credentials use not allowed', 1631821639);
->>>>>>> f0b6af40
         }
     }
 
